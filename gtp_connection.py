"""
Module for playing games of Go using GoTextProtocol

This code is based off of the gtp module in the Deep-Go project
by Isaac Henrion and Amos Storkey at the University of Edinburgh.
"""
import traceback
import sys
import os
import time, threading
from board import GoBoard
from board_util import GoBoardUtil, BLACK, WHITE, EMPTY, BORDER, FLOODFILL
import numpy as np
import re
#Modded BW Code
import copy 

class GtpConnection():

	def __init__(self, go_engine, debug_mode = False):
		"""
		Hello, this is Brett.
		object that plays Go using GTP

		Parameters
		----------
		go_engine: GoPlayer
			a program that is capable of playing go by reading GTP commands
		debug_mode: prints debug messages
		"""
		self.stdout = sys.stdout
		sys.stdout = self
		self._debug_mode = debug_mode
		self.go_engine = go_engine
		self.komi = 0
		self.timelimit = 1
		self.board = GoBoard(7)
		self.commands = {
			"protocol_version": self.protocol_version_cmd,
			"quit": self.quit_cmd,
			"name": self.name_cmd,
			"boardsize": self.boardsize_cmd,
			"showboard": self.showboard_cmd,
			"clear_board": self.clear_board_cmd,
			"komi": self.komi_cmd,
			"version": self.version_cmd,
			"known_command": self.known_command_cmd,
			"set_free_handicap": self.set_free_handicap,
			"genmove": self.genmove_cmd,
			"list_commands": self.list_commands_cmd,
			"play": self.play_cmd,
			"final_score": self.final_score_cmd,
			"legal_moves": self.legal_moves_cmd,
			"timelimit": self.timelimit_cmd,
			"solve": self.solve_cmd,
			"undolast": self.undo_last_cmd,
			"test": self.testingstuff_cmd
		}

		# used for argument checking
		# values: (required number or arguments, error message on argnum failure)
		self.argmap = {
			"boardsize": (1, 'Usage: boardsize INT'),
			"komi": (1, 'Usage: komi FLOAT'),
			"known_command": (1, 'Usage: known_command CMD_NAME'),
			"set_free_handicap": (1, 'Usage: set_free_handicap MOVE (e.g. A4)'),
			"genmove": (1, 'Usage: genmove {w, b}'),
			"play": (2, 'Usage: play {b, w} MOVE'),
			"legal_moves": (1, 'Usage: legal_moves {w, b}'), "timelimit": (1, "Usage: timelimit INT")

		}
		# Modded BW Code
		self.last_state = GoBoard(7)
		self.state_counter = 0
		self.played_states = []
		self.does_black_win = False 
		self.black_win_state = []
		self.state_commands = []
		self.state_win_commands = []
		self.total_counter = 0
		self.dont_double = False
	
	def __del__(self):
		sys.stdout = self.stdout

	def write(self, data):
		self.stdout.write(data)

	def flush(self):
		self.stdout.flush()

	def start_connection(self):
		"""
		start a GTP connection. This function is what continuously monitors
		the user's input of commands.
		"""
		self.debug_msg("Start up successful...\n\n")
		line = sys.stdin.readline()
		while line:
			self.get_cmd(line)
			line = sys.stdin.readline()

	def get_cmd(self, command):
		"""
		parse the command and execute it

		Arguments
		---------
		command : str
			the raw command to parse/execute
		"""
		if len(command.strip(' \r\t')) == 0:
			return
		if command[0] == '#':
			return
		# Strip leading numbers from regression tests
		if command[0].isdigit():
			command = re.sub("^\d+", "", command).lstrip()

		elements = command.split()
		if not elements:
			return
		command_name = elements[0]; args = elements[1:]
		
		if command_name == "play" and self.argmap[command_name][0] != len(args):
			self.respond('illegal move: {} wrong number of arguments'.format(args[0]))
			return

		if self.arg_error(command_name, len(args)):
			return
		if command_name in self.commands:
			try:
				self.commands[command_name](args)
			except Exception as e:
				self.debug_msg("Error executing command {}\n".format(str(e)))
				self.debug_msg("Stack Trace:\n{}\n".format(traceback.format_exc()))
				raise e
		else:
			self.debug_msg("Unknown command: {}\n".format(command_name))
			self.error('Unknown command')
			sys.stdout.flush()
		
	def arg_error(self, cmd, argnum):
		"""
		checker funciton for the number of arguments given to a command

		Arguments
		---------
		cmd : str
			the command name
		argnum : int
			number of parsed argument

		Returns
		-------
		True if there was an argument error
		False otherwise
		"""
		if cmd in self.argmap and self.argmap[cmd][0] > argnum:
			self.error(self.argmap[cmd][1])
			return True
		return False

	def debug_msg(self, msg = ''):
		""" Write a msg to the debug stream """
		if self._debug_mode:
			sys.stderr.write(msg); sys.stderr.flush()

	def error(self, error_msg = ''):
		""" Send error msg to stdout and through the GTP connection. """
		sys.stdout.write('? {}\n\n'.format(error_msg)); sys.stdout.flush()

	def respond(self, response = ''):
		""" Send msg to stdout """
		sys.stdout.write('= {}\n\n'.format(response)); sys.stdout.flush()

	def reset(self, size):
		"""
		Resets the state of the GTP to a starting board

		Arguments
		---------
		size : int
			the boardsize to reinitialize the state to
		"""
		self.board.reset(size)

	def protocol_version_cmd(self, args):
		""" Return the GTP protocol version being used (always 2) """
		self.respond('2')

	def quit_cmd(self, args):
		""" Quit game and exit the GTP interface """
		self.respond()
		exit()

	def name_cmd(self, args):
		""" Return the name of the player """
		self.respond(self.go_engine.name)

	def version_cmd(self, args):
		""" Return the version of the player """
		self.respond(self.go_engine.version)

	def clear_board_cmd(self, args):
		""" clear the board """
		self.state_counter = 0
		self.played_states = []
		self.does_black_win = False 
		self.black_win_state = []
		self.state_commands = []
		self.state_win_commands = []
		self.total_counter = 0
		self.dont_double = False
		self.reset(self.board.size)
		self.respond()

	def boardsize_cmd(self, args):
		"""
		Reset the game and initialize with a new boardsize

		Arguments
		---------
		args[0] : int
			size of reinitialized board
		"""
		self.reset(int(args[0]))
		self.respond()

	def showboard_cmd(self, args):
		self.respond('\n' + str(self.board.get_twoD_board()))

	def komi_cmd(self, args):
		"""
		Set the komi for the game

		Arguments
		---------
		args[0] : float
			komi value
		"""
		self.komi = float(args[0])
		self.respond()

	def known_command_cmd(self, args):
		"""
		Check if a command is known to the GTP interface

		Arguments
		---------
		args[0] : str
			the command name to check for
		"""
		if args[0] in self.commands:
			self.respond("true")
		else:
			self.respond("false")

	def list_commands_cmd(self, args):
		""" list all supported GTP commands """
		self.respond(' '.join(list(self.commands.keys())))

	def set_free_handicap(self, args):
		"""
		clear the board and set free handicap for the game

		Arguments
		---------
		args[0] : str
			the move to handicap (e.g. B2)
		"""
		self.board.reset(self.board.size)
		for point in args:
			move = GoBoardUtil.move_to_coord(point, self.board.size)
			point = self.board._coord_to_point(*move)
			if not self.board.move(point, BLACK):
				self.debug_msg("Illegal Move: {}\nBoard:\n{}\n".format(move, str(self.board.get_twoD_board())))
		self.respond()

	def legal_moves_cmd(self, args):
		"""
		list legal moves for the given color
		Arguments
		---------
		args[0] : {'b','w'}
			the color to play the move as
			it gets converted to  Black --> 1 White --> 2
			color : {0,1}
			board_color : {'b','w'}
		"""
		try:
			board_color = args[0].lower()
			color = GoBoardUtil.color_to_int(board_color)
			moves = GoBoardUtil.generate_legal_moves(self.board, color)
			self.respond(moves)
		except Exception as e:
			self.respond('Error: {}'.format(str(e)))		

	def undo_last_cmd(self, args):
		"""
		BW Code:
		Changes board to last move,
		Makes the last board the undone one
		Makes use of deep copy
		"""
		"""temp_board = copy.deepcopy(self.board)
		self.board = copy.deepcopy(self.last_state)
		self.last_state = copy.deepcopy(temp_board)"""
		if len(self.played_states) > 0: 
			self.board = copy.deepcopy(self.played_states[-1])
			self.played_states.pop(-1)
			#self.respond("Last State")
			self.showboard_cmd(self)
		else:
			self.respond("No previous states")
		if len(self.state_commands) > 0:
			self.state_commands.pop(-1)

	def play_cmd(self, args, other = 0):
		"""
		play a move as the given color

		Arguments
		---------
		args[0] : {'b','w'}
			the color to play the move as
			it gets converted to  Black --> 1 White --> 2
			color : {0,1}
			board_color : {'b','w'}
		args[1] : str
			the move to play (e.g. A5)
		"""
		try:
			board_color = args[0].lower()
			board_move = args[1]
			color = GoBoardUtil.color_to_int(board_color)
			move = GoBoardUtil.move_to_coord(args[1], self.board.size)
			if move:
				self.played_states.append(copy.deepcopy(self.board))
				self.state_commands.append([board_color, board_move])
				self.total_counter += 1
				move = self.board._coord_to_point(move[0], move[1])
			else:
				return
			if not self.board.move(move, color):
				return
			if other == 0:
				self.respond()
		except Exception as e:
			if other == 0:
				self.respond("illegal move: {} {} {}".format(board_color, board_move, str(e)))
			self.played_states.pop(-1)
			self.state_commands.pop(-1)
		self.showboard_cmd(self)

	def final_score_cmd(self, args):
		self.respond(self.board.final_score(self.komi)) 
	
	def genmove_cmd(self, args):
		"""
		generate a move for the specified color

		Arguments
		---------
		args[0] : {'b','w'}
			the color to generate a move for
			it gets converted to  Black --> 1 White --> 2
			color : {0,1}
			board_color : {'b','w'}
		"""
		try:
			start = time.process_time()
			board_color = args[0].lower()
			color = GoBoardUtil.color_to_int(board_color)
			'''
			We have the stone color and the board state at this point.
			
			PLAN: We look recursively through the board states. When we
			find a winning state, we return the first move.
			
			PROBLEM: We have no heuristic to determine if that move is
			actually a winning move. ie, the second player could play
			an optimal move that may divert from the winning state we
			found.
			
			IDEA: When we find a winning state, we take the first move
			that lead to that, then we "make" that move for the second
			player and see if their first winning move leads to the
			same state, if it does, then there is a better chance the
			first move we made will be an optimal move
			'''
			# Call solve if there is a response play
			while (time.process_time() - start) <= self.timelimit:
				move = self.solve_cmd(self.board)
				stoptime = time.process_time() - start
				 # Call the solve command here
				# if solve command returns != NULL move = the returned
				# Else gen a random move. which is the line below
			print("out of the loop for genmove")
			if (stoptime > self.timelimit):
				move = self.go_engine.get_move(self.board, color)
				
			if move is None:
				self.respond("Resign")
				return
			
			if not self.board.check_legal(move, color):
				move = self.board._point_to_coord(move)
				board_move = GoBoardUtil.format_point(move)
				raise RuntimeError("Illegal move given by engine")

			# move is legal; play it
			self.board.move(move, color)
			self.debug_msg("Move: {}\nBoard: \n{}\n".format(move, str(self.board.get_twoD_board())))
			move = self.board._point_to_coord(move)
			board_move = GoBoardUtil.format_point(move)
			self.respond(board_move)
		except Exception as e:
			self.respond('Error: {}'.format(str(e)))
			
	def timelimit_cmd(self, args):
		print ("reached time limit command")
		if int(args[0]) >= 1 and int(args[0]) <= 100:
			self.timelimit = int(args[0])
			self.respond()
		else:
			self.respond('Error: {} is not a valid timelimit'.format(int(args[0])))

			
	def negamaxBoolean(self, board, Time):
		'''
		IDEA: We use DFS to go through the tree. When we reach a terminal
		      node, we score it as a -1, so that it will return a score
			  of 1 to the player who made the last move, which means the
			  last player to move will get a score of 1.
	    '''
		timePassed = (time.process_time() - Time)
		self.board = board
		
		super_success = False
		if len(GoBoardUtil.generate_legal_moves(self.board, self.board.to_play)) == 0:
<<<<<<< HEAD
			if test == 1:
				if self.does_black_win == False:
					self.does_black_win = True
					self.played_states.append(copy.deepcopy(self.board))
					self.black_win_state = copy.deepcopy(self.played_states) 
					self.state_win_commands = copy.deepcopy(self.state_commands)
					self.state_win_commands.pop(-1)
			
			# We return -1 because this player has no more moves and lossed.
			return -1
			#return (self.isSuccess(self.board), score)
=======
			return self.board.get_winner()
>>>>>>> dd19c2f7
		
		moves = GoBoardUtil.generate_legal_moves(self.board, self.board.to_play)
		moves = moves.split(" ")
		while timePassed < self.timelimit:
			count = 0
			for m in moves:
				count = count + 1
				self.commands["play"]([GoBoardUtil.int_to_color(self.board.to_play), m])
				self.state_commands.append([GoBoardUtil.int_to_color(self.board.to_play), m])
				if (count != 1):
					if (score != 1):
						score = -self.negamaxBoolean(self.board, Time)
					
				self.undo_last_cmd(self)
<<<<<<< HEAD
=======
				
				if success:
					print("Check")
#					break
>>>>>>> dd19c2f7

			print(self.board.get_winner())

			return 1
		
		print("Times up Undoing all moves and exiting the negamaxboolean")
#		exit()
		
	def testingstuff_cmd(self, args):
		for x in range(len(self.state_win_commands)-1):
			print(self.state_win_commands[x])
		for x in range(len(self.black_win_state)-1):
			y = self.black_win_state[x]
			self.board = y
			self.showboard_cmd(self)
		
	def solve_cmd(self, args):
#		
		t = time.process_time()
		win = not self.negamaxBoolean(self.board, t)
		
		print(win, "False we did not find an answer, True if we did find an answer")
		
		print("finished the resultforblack in the solve_cmd")
#		exit()
		if win:
			self.respond("help")
			exit()
			return 
		else:
			self.respond('Unknown')



<|MERGE_RESOLUTION|>--- conflicted
+++ resolved
@@ -1,3 +1,10 @@
+'''
+CURRENT PLAN:
+make sure state_win_command is appended once. get current stone color and
+print it in a winning message. Gen move will use solve and pick a good
+move.
+'''
+
 """
 Module for playing games of Go using GoTextProtocol
 
@@ -310,11 +317,11 @@
 			self.board = copy.deepcopy(self.played_states[-1])
 			self.played_states.pop(-1)
 			#self.respond("Last State")
-			self.showboard_cmd(self)
+			#self.showboard_cmd(self)
 		else:
 			self.respond("No previous states")
-		if len(self.state_commands) > 0:
-			self.state_commands.pop(-1)
+		#if len(self.state_commands) > 0:
+			#self.state_commands.pop(-1)
 
 	def play_cmd(self, args, other = 0):
 		"""
@@ -351,7 +358,7 @@
 				self.respond("illegal move: {} {} {}".format(board_color, board_move, str(e)))
 			self.played_states.pop(-1)
 			self.state_commands.pop(-1)
-		self.showboard_cmd(self)
+		#self.showboard_cmd(self)
 
 	def final_score_cmd(self, args):
 		self.respond(self.board.final_score(self.komi)) 
@@ -427,33 +434,24 @@
 			self.respond('Error: {} is not a valid timelimit'.format(int(args[0])))
 
 			
-	def negamaxBoolean(self, board, Time):
+	def negamaxBoolean(self, board, Time, score):
 		'''
 		IDEA: We use DFS to go through the tree. When we reach a terminal
 		      node, we score it as a -1, so that it will return a score
 			  of 1 to the player who made the last move, which means the
 			  last player to move will get a score of 1.
+			  self.state_commands = []
+		      self.state_win_commands = []
 	    '''
 		timePassed = (time.process_time() - Time)
 		self.board = board
 		
 		super_success = False
 		if len(GoBoardUtil.generate_legal_moves(self.board, self.board.to_play)) == 0:
-<<<<<<< HEAD
-			if test == 1:
-				if self.does_black_win == False:
-					self.does_black_win = True
-					self.played_states.append(copy.deepcopy(self.board))
-					self.black_win_state = copy.deepcopy(self.played_states) 
-					self.state_win_commands = copy.deepcopy(self.state_commands)
-					self.state_win_commands.pop(-1)
-			
 			# We return -1 because this player has no more moves and lossed.
+			self.state_win_commands.append(copy.deepcopy(self.state_commands))
 			return -1
 			#return (self.isSuccess(self.board), score)
-=======
-			return self.board.get_winner()
->>>>>>> dd19c2f7
 		
 		moves = GoBoardUtil.generate_legal_moves(self.board, self.board.to_play)
 		moves = moves.split(" ")
@@ -461,22 +459,15 @@
 			count = 0
 			for m in moves:
 				count = count + 1
-				self.commands["play"]([GoBoardUtil.int_to_color(self.board.to_play), m])
+				self.commands["play"]([GoBoardUtil.int_to_color(self.board.to_play), m], 5)
 				self.state_commands.append([GoBoardUtil.int_to_color(self.board.to_play), m])
+				
 				if (count != 1):
 					if (score != 1):
-						score = -self.negamaxBoolean(self.board, Time)
-					
+						self.played_states.append(copy.deepcopy(self.board))
+						score = -self.negamaxBoolean(self.board, Time, score)
+				self.state_commands.pop()	
 				self.undo_last_cmd(self)
-<<<<<<< HEAD
-=======
-				
-				if success:
-					print("Check")
-#					break
->>>>>>> dd19c2f7
-
-			print(self.board.get_winner())
 
 			return 1
 		
@@ -494,11 +485,16 @@
 	def solve_cmd(self, args):
 #		
 		t = time.process_time()
-		win = not self.negamaxBoolean(self.board, t)
-		
-		print(win, "False we did not find an answer, True if we did find an answer")
-		
-		print("finished the resultforblack in the solve_cmd")
+		win = self.negamaxBoolean(self.board, t, 0)
+		
+		if win == 1:
+			print("won")
+			if self.state_win_commands:
+				print(self.state_win_commands)
+		elif win == -1:
+			print("Lost")
+		else:
+			print("uuhh")
 #		exit()
 		if win:
 			self.respond("help")
